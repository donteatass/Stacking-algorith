--- conflicted
+++ resolved
@@ -191,12 +191,7 @@
         lowest expected number of lifts.
         """
         cost = 1.0
-<<<<<<< HEAD
-        depth = max(self.near_surface_depth, batch_size, 1)
-        if self._has_cleared_near_surface(stack, depth):
-=======
         if self._has_cleared_near_surface(stack, max(batch_size, 1)):
->>>>>>> 8d6d476b
             cost += 2.0
         return cost
 
